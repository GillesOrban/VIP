#! /usr/bin/env python

"""
Module with various functions.
"""

from __future__ import division, print_function

__author__ = 'Carlos Alberto Gomez Gonzalez'
__all__ = ['dist',
           'frame_center',
           'get_square',
           'get_circle',
           'get_ellipse',
           'get_annulus_segments',
           'get_annulus',
           'get_annulus_cube',
           'get_ell_annulus',
           'mask_circle',
           'create_ringed_spider_mask',
           'matrix_scaling',
           'prepare_matrix',
           'reshape_matrix']

import numpy as np
from skimage.draw import polygon
from skimage.draw import circle
from sklearn.preprocessing import scale


def mask_circle(array, radius, fillwith=0, mode='in'):
    """
    Mask the pixels inside/outside of a centered circle with ``fillwith``.

    Returns a modified copy of ``array``.

    Parameters
    ----------
    array : 2d/3d/4d array_like
        Input frame or cube.
    radius : int
        Radius of the circular aperture.
    fillwith : int, float or np.nan, optional
        Value to put instead of the masked out pixels.
    mode : {'in', 'out'}, optional
        When set to 'in' then the pixels inside the radius are set to
        ``fillwith``. When set to 'out' the pixels outside the circular mask are
        set to ``fillwith``.

    Returns
    -------
    array_masked : array_like
        Masked frame or cube.

    """
    if not isinstance(fillwith, (int, float)):
        raise ValueError('`fillwith` must be integer, float or np.nan')

    cy, cx = frame_center(array)

    ind = circle(cy, cx, radius)

    if mode == 'in':
        array_masked = array.copy()
        if array.ndim == 2:
            array_masked[ind] = fillwith
        elif array.ndim == 3:
            array_masked[:, ind[1], ind[0]] = fillwith
        elif array.ndim == 4:
            array_masked[:, :, ind[1], ind[0]] = fillwith

    elif mode == 'out':
        array_masked = np.full_like(array, fillwith)
        if array.ndim == 2:
            array_masked[ind] = array[ind]
        elif array.ndim == 3:
            array_masked[:, ind[1], ind[0]] = array[:, ind[1], ind[0]]
        elif array.ndim == 4:
            array_masked[:, :, ind[1], ind[0]] = array[:, :, ind[1], ind[0]]

    return array_masked


def create_ringed_spider_mask(im_shape, ann_out, ann_in=0, sp_width=10,
                              sp_angle=0):
    """
    Mask out information is outside the annulus and inside the spiders (zeros).

    Parameters
    ----------
    im_shape : tuple of int
        Tuple of length two with 2d array shape (Y,X).
    ann_out : int
        Outer radius of the annulus.
    ann_in : int
        Inner radius of the annulus.
    sp_width : int
        Width of the spider arms (3 branches).
    sp_angle : int
        angle of the first spider arm (on the positive horizontal axis) in
        counter-clockwise sense.

    Returns
    -------
    mask : array_like
        2d array of zeros and ones.

    """
    mask = np.zeros(im_shape)

    s = im_shape[0]
    r = s/2
    theta = np.arctan2(sp_width/2, r)

    t0 = np.array([theta, np.pi-theta, np.pi+theta, np.pi*2 - theta])
    t1 = t0 + sp_angle/180 * np.pi
    t2 = t1 + np.pi/3
    t3 = t2 + np.pi/3

    x1 = r * np.cos(t1) + s/2
    y1 = r * np.sin(t1) + s/2
    x2 = r * np.cos(t2) + s/2
    y2 = r * np.sin(t2) + s/2
    x3 = r * np.cos(t3) + s/2
    y3 = r * np.sin(t3) + s/2

    rr1, cc1 = polygon(y1, x1)
    rr2, cc2 = polygon(y2, x2)
    rr3, cc3 = polygon(y3, x3)

    cy, cx = frame_center(mask)
    rr0, cc0 = circle(cy, cx, min(ann_out, cy))
    rr4, cc4 = circle(cy, cx, ann_in)

    mask[rr0, cc0] = 1
    mask[rr1, cc1] = 0
    mask[rr2, cc2] = 0
    mask[rr3, cc3] = 0
    mask[rr4, cc4] = 0
    return mask


def dist(yc, xc, y1, x1):
    """
    Return the Euclidean distance between two points.
    """
    return np.sqrt((yc-y1)**2 + (xc-x1)**2)


def frame_center(array, verbose=False):
    """
    Return the coordinates y,x of the frame(s) center.

    Parameters
    ----------
    array : 2d/3d/4d array_like
        Frame or cube.
    verbose : bool optional
        If True the center coordinates are printed out.

    Returns
    -------
    cy, cx : float
        Coordinates of the center.

    """
    if array.ndim == 2:
        shape = array.shape
    elif array.ndim == 3:
        shape = array[0].shape
    elif array.ndim == 4:
        shape = array[0, 0].shape
    else:
        raise ValueError('`array` is not a 2d, 3d or 4d array')

    cy = shape[0] / 2 - 0.5
    cx = shape[1] / 2 - 0.5

    if verbose:
        print('Center px coordinates at x,y = ({}, {})'.format(cx, cy))
    return cy, cx

<<<<<<< HEAD

def get_square(array, size, y, x, position=False, force=False):
    """
    Return an square subframe from a 2d array or image.

=======
    
def get_square(array, size, y, x, position=False, force=False, verbose=True):
    """ Returns an square subframe from a 2d array or image.
    
>>>>>>> a07bf79c
    Parameters
    ----------
    array : array_like
        Input frame.
    size : int
        Size of the subframe.
    y : int
        Y coordinate of the center of the subframe (obtained with the function
        ``frame_center``).
    x : int
        X coordinate of the center of the subframe (obtained with the function
        ``frame_center``).
    position : bool, optional
        If set to True return also the coordinates of the bottom-left vertex.
    force : bool, optional
        Size and the size of the 2d array must be both even or odd. With
        ``force`` set to True this condition can be avoided.
<<<<<<< HEAD

=======
    verbose : bool optional
        If True, warning messages might be shown.
        
>>>>>>> a07bf79c
    Returns
    -------
    array_out : array_like
        Sub array.

    """
    size_init = array.shape[0]  # assuming square frames

    if array.ndim != 2:
<<<<<<< HEAD
        raise TypeError('Input array is not a 2d array.')

    ary, arx = array.shape
=======
        raise TypeError('Input array is not a frame or 2d array.')
    if not isinstance(size, int):
        raise TypeError('`Size` must be integer')
    if size >= size_init:  # assuming square frames
        msg = "`Size` is equal to or bigger than the initial frame size"
        raise ValueError(msg)
>>>>>>> a07bf79c

    if not force:
        # Even input size
        if size_init % 2 == 0:
            # Odd size
            if size % 2 != 0:
                size += 1
                if verbose:
                    print("`Size` is odd (while input frame size is even). "
                          "Setting `size` to {} pixels".format(size))
        # Odd input size
        else:
            # Even size
            if size % 2 == 0:
                size += 1
                if verbose:
                    print("`Size` is even (while input frame size is odd). "
                          "Setting `size` to {} pixels".format(size))
    else:
        # Even input size
        if size_init % 2 == 0:
            # Odd size
            if size % 2 != 0 and verbose:
                print("WARNING: `size` is odd while input frame size is even. "
                      "Make sure the center coordinates are set properly")
        # Odd input size
        else:
            # Even size
            if size % 2 == 0 and verbose:
                print("WARNING: `size` is even while input frame size is odd. "
                      "Make sure the center coordinates are set properly")

    # wing is added to the sides of the subframe center
    if size % 2 != 0:
        wing = size // 2
    else:
        wing = size / 2 - 0.5

<<<<<<< HEAD
    y0 = int(y-wing)
    y1 = int(y+wing+1)  # +1 cause endpoint is excluded when slicing
    x0 = int(x-wing)
    x1 = int(x+wing+1)
    if (y0 or x0) < 0 or (y1 or x1) > ary:   # assuming square frames
        raise RuntimeError('square cannot be obtained with size={}, y={}, x={}'
                           ''.format(size, y, x))

    array_view = array[y0: y1, x0: x1].copy()

=======
    y0 = int(y - wing)
    y1 = int(y + wing + 1)  # +1 cause endpoint is excluded when slicing
    x0 = int(x - wing)
    x1 = int(x + wing + 1)
    if (y0 or x0) < 0 or (y1 or x1) > size_init:   # assuming square frames
        raise RuntimeError("A square subframe cannot be obtained given the "
                           "size and y,x combination")

    array_out = array[y0: y1, x0: x1].copy()
    
>>>>>>> a07bf79c
    if position:
        return array_out, y0, x0
    else:
        return array_out


def get_circle(array, radius, output_values=False, cy=None, cx=None):
    """
    Return a centered circular region from a 2d ndarray.

    Parameters
    ----------
    array : array_like
        Input 2d array or image.
    radius : int
        The radius of the circular region.
    output_values : bool, optional
        Sets the type of output.
    cy, cx : int, optional
        Coordinates of the circle center. If one of them is ``None``, the center
        of ``array`` is used.

    Returns
    -------
    values : array_like
        1d array with the values of the pixels in the circular region. Only
        returned when ``output_values=True``.
    array_masked : array_like
        Input array with the circular mask applied. Only returned when
        ``output_values=False``.

    """
    if array.ndim != 2:
        raise TypeError('Input array is not a frame or 2d array.')
    sy, sx = array.shape
    if cy is None or cx is None:
        cy, cx = frame_center(array, verbose=False)

    # ogrid is a multidim mesh creator (faster than mgrid):
    yy, xx = np.ogrid[:sy, :sx]
    circle = (yy - cy) ** 2 + (xx - cx) ** 2  # eq of circle. sq dist to center
    circle_mask = circle < radius ** 2  # boolean mask
    if output_values:
        values = array[circle_mask]
        return values
    else:
        array_masked = array * circle_mask
        return array_masked


def get_ellipse(array, a, b, PA, output_values=False, cy=None, cx=None,
                output_indices=False):
    """
    Return a centered elliptical region from a 2d ndarray.

    Parameters
    ----------
    array : array_like
        Input 2d array or image.
    a : float or int
        Semi-major axis.
    b : float or int
        Semi-minor axis.
    PA : deg, float
        The PA of the semi-major axis.
    output_values : bool, optional
        If True returns the values of the pixels in the annulus.
    cy, cx : int or None, optional
        Coordinates of the circle center. If ``None``, the center is determined
        by the ``frame_center`` function.
    output_indices : bool, optional
        If True returns the indices inside the annulus.

    Returns
    -------
    Depending on output_values, output_indices:
    values : array_like
        1d array with the values of the pixels in the circular region.
    array_masked : array_like
        Input array with the circular mask applied. Returned when
        ``output_values=False`` and ``output_indices=False``.
    y, x : array_like
        Coordinates of pixels in circle.

    """
    if array.ndim != 2:
        raise TypeError('Input array is not a frame or 2d array.')
    sy, sx = array.shape
    if cy is None or cx is None:
        cy, cx = frame_center(array, verbose=False)

    # Definition of other parameters of the ellipse
    f = np.sqrt(a ** 2 - b ** 2)  # dist between center and foci of the ellipse
    PA_rad = np.deg2rad(PA)
    pos_f1 = (cy + f * np.cos(PA_rad), cx + f * np.sin(PA_rad))  # first focus
    pos_f2 = (cy - f * np.cos(PA_rad), cx - f * np.sin(PA_rad))  # second focus

    # ogrid is a multidim mesh creator (faster than mgrid):
    yy, xx = np.ogrid[:sy, :sx]
    ellipse = dist(yy, xx, pos_f1[0], pos_f1[1]) + dist(yy, xx, pos_f2[0],
                                                        pos_f2[1])
    ellipse_mask = ellipse < 2 * a  # boolean mask

    if output_values and not output_indices:
        values = array[ellipse_mask]
        return values
    elif output_indices and not output_values:
        indices = np.array(np.where(ellipse_mask))
        y = indices[0]
        x = indices[1]
        return y, x
    elif output_indices and output_values:
        raise ValueError('output_values and output_indices cannot be both '
                         'True.')
    else:
        array_masked = array * ellipse_mask
        return array_masked


def get_annulus_segments(data, inner_radius, width, nsegm=1, theta_init=0,
                         optim_scale_fact=1, output_values=False):
    """
    Return indices or values in segments of a centerered annulus.

    The annulus is defined by ``inner_radius <= annulus < inner_radius+width``.

    Parameters
    ----------
    data : array_like or tuple
        Input 2d array (image) ot tuple with its shape.
    inner_radius : float
        The inner radius of the donut region.
    width : float
        The size of the annulus.
    nsegm : int
        Number of segments of annulus to be extracted.
    theta_init : int
        Initial azimuth [degrees] of the first segment, counting from the
        postivie y-axis clockwise.
    optim_scale_fact : float
        To enlarge the width of the segments, which can then be used as
        optimization segments (e.g. in LOCI).
    output_values : bool, optional
        If True returns the values of the pixels in the each quadrant instead
        of the indices.

    Returns
    -------
    indices : list of lenght nsegm
        [output_values=False] Coordinates of pixels for each annulus segment.
    values : ndarray of shape (nsegm, nindices)
        [output_values=True] Pixel values.

    """
    if isinstance(data, np.ndarray):
        array = data
        if array.ndim != 2:
            raise TypeError('`data` is not a frame or 2d array')
    elif isinstance(data, tuple):
        array = np.zeros(data)
    else:
        raise TypeError('`data` must be a tuple (shape) or a 2d array')

    if not isinstance(nsegm, int):
        raise TypeError('`nsegm` must be an integer')

    cy, cx = frame_center(array)
    azimuth_coverage = np.deg2rad(int(np.ceil(360 / nsegm)))
    twopi = 2 * np.pi

    xx, yy = np.mgrid[:array.shape[0], :array.shape[1]]
    rad = np.sqrt((xx - cx) ** 2 + (yy - cy) ** 2)
    phi = np.arctan2(yy - cy, xx - cx)
    phirot = phi % twopi
    outer_radius = inner_radius + (width*optim_scale_fact)
    indices = []

    for i in range(nsegm):
        phi_start = np.deg2rad(theta_init) + (i * azimuth_coverage)
        phi_end = phi_start + azimuth_coverage

        if phi_start < twopi and phi_end > twopi:
            indices.append(
                np.where((rad >= inner_radius) & (rad < outer_radius) &
                         (phirot >= phi_start) & (phirot <= twopi) |
                         (rad >= inner_radius) & (rad < outer_radius) &
                         (phirot >= 0) & (phirot < phi_end - twopi)))
        elif phi_start >= twopi and phi_end > twopi:
            indices.append(
                np.where((rad >= inner_radius) & (rad < outer_radius) &
                         (phirot >= phi_start - twopi) &
                         (phirot < phi_end - twopi)))
        else:
            indices.append(
                    np.where((rad >= inner_radius) & (rad < outer_radius) &
                             (phirot >= phi_start) & (phirot < phi_end)))

    if output_values:
        values = [array[segment] for segment in indices]
        return np.array(values)
    else:
        return indices


# TODO: remove this in VIP v1.0.0. Replaced with get_annulus_segments
def get_annulus(array, inner_radius, width, output_values=False,
                output_indices=False):
    """
    Return a centerered annulus from a 2d ndarray, other pixels set to 0.

    Parameters
    ----------
    array : 2d array_like
        Input 2d array or image.
    inner_radius : float
        The inner radius of the donut region.
    width : int
        The size of the annulus.
    output_values : bool, optional
        If True returns the values of the pixels in the annulus.
    output_indices : bool, optional
        If True returns the indices inside the annulus.

    Returns
    -------
    Depending on output_values, output_indices:
    values : array_like
        1d array with the values of the pixels in the annulus.
    array_masked : array_like
        Input array with the annular mask applied.
    y, x : array_like
        Coordinates of pixels in annulus.
    """
    if array.ndim != 2:
        raise TypeError('Input array is not a frame or 2d array')
    array = array.copy()
    cy, cx = frame_center(array)
    yy, xx = np.mgrid[:array.shape[0], :array.shape[1]]
    circle = np.sqrt((xx - cx)**2 + (yy - cy)**2)
    donut_mask = (circle <= (inner_radius + width)) & (circle >= inner_radius)
    if output_values and not output_indices:
        values = array[donut_mask]
        return values
    elif output_indices and not output_values:
        indices = np.array(np.where(donut_mask))
        y = indices[0]
        x = indices[1]
        return y, x
    elif output_indices and output_values:
        raise ValueError('output_values and output_indices cannot be both True')
    else:
        array_masked = array*donut_mask
        return array_masked


# TODO: VIP v1.0.0: make use of get_annulus_segments instead
def get_annulus_cube(array, inner_radius, width, output_values=False):     
    """ Returns a centerered annulus from a 3d ndarray. All the rest pixels are 
    set to zeros. 
    
    Parameters
    ----------
    array : array_like
        Input 2d array or image. 
    inner_radius : int
        The inner radius of the donut region.
    width : int
        The size of the annulus.
    output_values : {False, True}, optional
        If True returns the values of the pixels in the annulus.
    
    Returns
    -------
    Depending on output_values:
    values : array_like
        1d array with the values of the pixels in the circular region.
    array_masked : array_like
        Input array with the annular mask applied.

    """
    if array.ndim != 3:
        raise TypeError('Input array is not a cube or 3d array.')
    arr_annulus = np.empty_like(array)
    if output_values:
        values = []
        for i in range(array.shape[0]):
            values.append(get_annulus(array[i], inner_radius, width,
                                      output_values=True))
        return np.array(values)
    else:
        for i in range(array.shape[0]):
            arr_annulus[i] = get_annulus(array[i], inner_radius, width)
        return arr_annulus
    

def get_ell_annulus(array, a, b, PA, width, output_values=False,
                    output_indices=False, cy=None, cx=None):
    """
    Return a centered elliptical annulus from a 2d ndarray

    All the rest pixels are set to zeros.

    Parameters
    ----------
    array : array_like
        Input 2d array or image.
    a : flt
        Semi-major axis.
    b : flt
        Semi-minor axis.
    PA : deg
        The PA of the semi-major axis.
    width : flt
        The size of the annulus along the semi-major axis; it is proportionnally
        thinner along the semi-minor axis).
    output_values : {False, True}, optional
        If True returns the values of the pixels in the annulus.
    output_indices : {False, True}, optional
        If True returns the indices inside the annulus.
    cy,cx: float, optional
        Location of the center of the annulus to be defined. If not provided,
    it assumes the annuli are centered on the frame.

    Returns
    -------
    Depending on output_values, output_indices:
    values : array_like
        1d array with the values of the pixels in the annulus.
    array_masked : array_like
        Input array with the annular mask applied.
    y, x : array_like
        Coordinates of pixels in annulus.

    """
    if array.ndim != 2:
        raise TypeError('Input array is not a frame or 2d array.')
    if cy is None or cx is None:
        cy, cx = frame_center(array)
    sy, sx = array.shape

    width_a = width
    width_b = width * b / a

    # Definition of big ellipse
    f_big = np.sqrt((a + width_a / 2) ** 2 - (b + width_b / 2) ** 2)
    # distance between center and foci of the ellipse
    PA_rad = np.deg2rad(PA)
    pos_f1_big = (cy + f_big * np.cos(PA_rad),
                  cx + f_big * np.sin(PA_rad))  # coords of first focus
    pos_f2_big = (cy - f_big * np.cos(PA_rad),
                  cx - f_big * np.sin(PA_rad))  # coords of second focus

    # Definition of small ellipse
    f_sma = np.sqrt((a - width_a / 2) ** 2 - (b - width_b / 2) ** 2)
    # distance between center and foci of the ellipse
    pos_f1_sma = (cy + f_sma * np.cos(PA_rad),
                  cx + f_sma * np.sin(PA_rad))  # coords of first focus
    pos_f2_sma = (cy - f_sma * np.cos(PA_rad),
                  cx - f_sma * np.sin(PA_rad))  # coords of second focus

    yy, xx = np.ogrid[:sy, :sx]
    big_ellipse = (dist(yy, xx, pos_f1_big[0], pos_f1_big[1])
                   + dist(yy, xx, pos_f2_big[0], pos_f2_big[1]))
    small_ellipse = (dist(yy, xx, pos_f1_sma[0], pos_f1_sma[1])
                     + dist(yy, xx, pos_f2_sma[0], pos_f2_sma[1]))
    ell_ann_mask = ((big_ellipse < 2 * (a + width / 2)) &
                    (small_ellipse >= 2 * (a - width / 2)))  # boolean mask

    if output_values and not output_indices:
        values = array[ell_ann_mask]
        return values
    elif output_indices and not output_values:
        indices = np.array(np.where(ell_ann_mask))
        y = indices[0]
        x = indices[1]
        return y, x
    elif output_indices and output_values:
        msg = 'output_values and output_indices cannot be both True.'
        raise ValueError(msg)
    else:
        array_masked = array * ell_ann_mask
        return array_masked


def matrix_scaling(matrix, scaling):
    """
    Scale a matrix using sklearn.preprocessing.scale function.

    Parameters
    ----------
    matrix : array_like
        Input 2d array.
    scaling : {None, 'temp-mean', 'spat-mean', 'temp-standard', 'spat-standard'}, str optional
        With None, no scaling is performed on the input data before SVD. With
        "temp-mean" then temporal px-wise mean subtraction is done, with
        "spat-mean" then the spatial mean is subtracted, with "temp-standard"
        temporal mean centering plus scaling to unit variance is done and with
        "spat-standard" spatial mean centering plus scaling to unit variance is
        performed.

    Returns
    -------
    matrix : array_like
        2d array with scaled values.

    """
    if scaling is None:
        pass
    elif scaling == 'temp-mean':
        matrix = scale(matrix, with_mean=True, with_std=False)
    elif scaling == 'spat-mean':
        matrix = scale(matrix, with_mean=True, with_std=False, axis=1)
    elif scaling == 'temp-standard':
        matrix = scale(matrix, with_mean=True, with_std=True)
    elif scaling == 'spat-standard':
        matrix = scale(matrix, with_mean=True, with_std=True, axis=1)
    else:
        raise ValueError('Scaling mode not recognized')

    return matrix


def prepare_matrix(array, scaling=None, mask_center_px=None, mode='fullfr',
                   annulus_radius=None, annulus_width=None, verbose=True):
    """
    Build the matrix for the SVD/PCA and other matrix decompositions.

    Center the data and masks the frames central area if needed.

    Parameters
    ----------
    array : array_like
        Input cube, 3d array.
    scaling : {None, 'temp-mean', 'spat-mean', 'temp-standard', 'spat-standard'}
        With None, no scaling is performed on the input data before SVD. With
        "temp-mean" then temporal px-wise mean subtraction is done, with
        "spat-mean" then the spatial mean is subtracted, with "temp-standard"
        temporal mean centering plus scaling to unit variance is done and with
        "spat-standard" spatial mean centering plus scaling to unit variance is
        performed.
    mask_center_px : None or Int, optional
        Whether to mask the center of the frames or not.
    mode : {'fullfr', 'annular'}, optional
        Whether to use the whole frames or a single annulus.
    annulus_radius : float, optional
        Distance in pixels from the center of the frame to the center of the
        annulus.
    annulus_width : float, optional
        Width of the annulus in pixels.
    verbose : {True, False}, bool optional
        If True prints intermediate info and timing.

    Returns
    -------
    matrix : array_like
        Out matrix whose rows are vectorized frames from the input cube.
    ind : tuple
        [mode=annular] Indices of the annulus as ``(yy, xx)``.

    """
    if mode == 'annular':
        if annulus_radius is None or annulus_width is None:
            raise ValueError('Annulus_radius and/or annulus_width can be None '
                             'in annular mode')
        fr_size = array.shape[1]
        inrad = annulus_radius - int(np.round(annulus_width / 2.))
        ind = get_annulus_segments((fr_size, fr_size), inrad, annulus_width,
                                   nsegm=1)[0]
        yy, xx = ind
        matrix = array[:, yy, xx]

        matrix = matrix_scaling(matrix, scaling)

        if verbose:
            msg = 'Done vectorizing the cube annulus. Matrix shape: ({}, {})'
            print(msg.format(matrix.shape[0], matrix.shape[1]))
        return matrix, ind

    elif mode == 'fullfr':
        if mask_center_px:
            array = mask_circle(array, mask_center_px)

        nfr = array.shape[0]
        matrix = np.reshape(array, (nfr, -1))  # == for i: array[i].flatten()

        matrix = matrix_scaling(matrix, scaling)

        if verbose:
            msg = 'Done vectorizing the frames. Matrix shape: ({}, {})'
            print(msg.format(matrix.shape[0], matrix.shape[1]))
        return matrix


def reshape_matrix(array, y, x):
    """
    Convert a matrix whose rows are vect. frames to a cube with reshaped frames.
    """
    return array.reshape(array.shape[0], y, x)<|MERGE_RESOLUTION|>--- conflicted
+++ resolved
@@ -180,18 +180,11 @@
         print('Center px coordinates at x,y = ({}, {})'.format(cx, cy))
     return cy, cx
 
-<<<<<<< HEAD
-
-def get_square(array, size, y, x, position=False, force=False):
+
+def get_square(array, size, y, x, position=False, force=False, verbose=True):
     """
     Return an square subframe from a 2d array or image.
 
-=======
-    
-def get_square(array, size, y, x, position=False, force=False, verbose=True):
-    """ Returns an square subframe from a 2d array or image.
-    
->>>>>>> a07bf79c
     Parameters
     ----------
     array : array_like
@@ -209,34 +202,24 @@
     force : bool, optional
         Size and the size of the 2d array must be both even or odd. With
         ``force`` set to True this condition can be avoided.
-<<<<<<< HEAD
-
-=======
     verbose : bool optional
         If True, warning messages might be shown.
-        
->>>>>>> a07bf79c
+
     Returns
     -------
     array_out : array_like
         Sub array.
-
+        
     """
     size_init = array.shape[0]  # assuming square frames
 
     if array.ndim != 2:
-<<<<<<< HEAD
         raise TypeError('Input array is not a 2d array.')
-
-    ary, arx = array.shape
-=======
-        raise TypeError('Input array is not a frame or 2d array.')
     if not isinstance(size, int):
         raise TypeError('`Size` must be integer')
     if size >= size_init:  # assuming square frames
         msg = "`Size` is equal to or bigger than the initial frame size"
         raise ValueError(msg)
->>>>>>> a07bf79c
 
     if not force:
         # Even input size
@@ -275,29 +258,16 @@
     else:
         wing = size / 2 - 0.5
 
-<<<<<<< HEAD
-    y0 = int(y-wing)
-    y1 = int(y+wing+1)  # +1 cause endpoint is excluded when slicing
-    x0 = int(x-wing)
-    x1 = int(x+wing+1)
-    if (y0 or x0) < 0 or (y1 or x1) > ary:   # assuming square frames
-        raise RuntimeError('square cannot be obtained with size={}, y={}, x={}'
-                           ''.format(size, y, x))
-
-    array_view = array[y0: y1, x0: x1].copy()
-
-=======
     y0 = int(y - wing)
     y1 = int(y + wing + 1)  # +1 cause endpoint is excluded when slicing
     x0 = int(x - wing)
     x1 = int(x + wing + 1)
     if (y0 or x0) < 0 or (y1 or x1) > size_init:   # assuming square frames
-        raise RuntimeError("A square subframe cannot be obtained given the "
-                           "size and y,x combination")
+        raise RuntimeError('square cannot be obtained with size={}, y={}, x={}'
+                           ''.format(size, y, x))
 
     array_out = array[y0: y1, x0: x1].copy()
     
->>>>>>> a07bf79c
     if position:
         return array_out, y0, x0
     else:
