--- conflicted
+++ resolved
@@ -31,18 +31,6 @@
 from .svd import get_eigenvectors
 
 
-<<<<<<< HEAD
-def pca_annular(cube, angle_list, cube_ref=None, scale_list=None, radius_int=0,
-                fwhm=4, asize=4, n_segments=1, delta_rot=(0.1, 1),
-                delta_sep=(0.1, 1), ncomp=1, svd_mode='lapack', nproc=1,
-                min_frames_lib=2, max_frames_lib=200, tol=1e-1, scaling=None,
-                imlib='vip-fft', interpolation='lanczos4', collapse='median',
-                collapse_ifs='mean', ifs_collapse_range='all', theta_init=0, 
-                weights=None, cube_sig=None, full_output=False, verbose=True, 
-                **rot_options):
-    """ PCA model PSF subtraction for ADI, ADI+RDI or ADI+mSDI (IFS) data. The
-    PCA model is computed locally in each annulus (or annular sectors according
-=======
 def pca_annular(
     cube,
     angle_list,
@@ -77,7 +65,6 @@
     """PCA model PSF subtraction for ADI, ADI+RDI or ADI+mSDI (IFS) data.
 
     The PCA model is computed locally in each annulus (or annular sectors according
->>>>>>> 3282af86
     to ``n_segments``). For each sector we discard reference frames taking into
     account a parallactic angle threshold (``delta_rot``) and optionally a
     radial movement threshold (``delta_sep``) for 4d cubes.
@@ -266,13 +253,6 @@
 
     # ADI or ADI+RDI data
     if cube.ndim == 3:
-<<<<<<< HEAD
-        res = _pca_adi_rdi(cube, angle_list, radius_int, fwhm, asize,
-                           n_segments, delta_rot, ncomp, svd_mode, nproc,
-                           min_frames_lib, max_frames_lib, tol, scaling, imlib,
-                           interpolation, collapse, True, verbose, cube_ref,
-                           theta_init, weights, cube_sig, **rot_options)
-=======
         res = _pca_adi_rdi(
             cube,
             angle_list,
@@ -300,7 +280,6 @@
             left_eigv,
             **rot_options
         )
->>>>>>> 3282af86
 
         cube_out, cube_der, frame = res
         if full_output:
@@ -333,15 +312,6 @@
                 cube_ref_tmp = cube_ref[ch]
             else:
                 cube_ref_tmp = cube_ref
-<<<<<<< HEAD
-            res_pca = _pca_adi_rdi(cube[ch], angle_list, radius_int, fwhm[ch],
-                                   asize, n_segments, delta_rot, ncomp[ch],
-                                   svd_mode, nproc, min_frames_lib,
-                                   max_frames_lib, tol, scaling, imlib,
-                                   interpolation, collapse, True, verbose,
-                                   cube_ref_tmp, theta_init, weights, cube_sig,
-                                   **rot_options)
-=======
             res_pca = _pca_adi_rdi(
                 cube[ch],
                 angle_list,
@@ -369,7 +339,6 @@
                 left_eigv,
                 **rot_options
             )
->>>>>>> 3282af86
             cube_out.append(res_pca[0])
             cube_der.append(res_pca[1])
             ifs_adi_frames[ch] = res_pca[-1]
@@ -434,18 +403,8 @@
 
         else:
             if verbose:
-<<<<<<< HEAD
                 print('Second PCA subtraction exploiting the angular '
                       'variability')
-
-            res = _pca_adi_rdi(residuals_cube_channels, angle_list, radius_int,
-                               fwhm, asize, n_segments, delta_rot, ncomp2,
-                               svd_mode, nproc, min_frames_lib, max_frames_lib,
-                               tol, scaling, imlib, interpolation, collapse,
-                               full_output, verbose, None, theta_init, weights, 
-                               cube_sig, **rot_options)
-=======
-                print("Second PCA subtraction exploiting the angular " "variability")
 
             res = _pca_adi_rdi(
                 residuals_cube_channels,
@@ -474,7 +433,6 @@
                 left_eigv=left_eigv,
                 **rot_options
             )
->>>>>>> 3282af86
             if full_output:
                 cube_out, cube_der, frame = res
             else:
@@ -572,16 +530,6 @@
                         interpolation=interpolation, collapse=collapse)
     return frame_desc
 
-<<<<<<< HEAD
-def _pca_adi_rdi(cube, angle_list, radius_int=0, fwhm=4, asize=2, n_segments=1,
-                 delta_rot=1, ncomp=1, svd_mode='lapack', nproc=None,
-                 min_frames_lib=2, max_frames_lib=200, tol=1e-1, scaling=None,
-                 imlib='vip-fft', interpolation='lanczos4', collapse='median',
-                 full_output=False, verbose=1, cube_ref=None, theta_init=0, 
-                 weights=None, cube_sig=None, **rot_options):
-    """ PCA exploiting angular variability (ADI fashion).
-    """
-=======
 
 def _pca_adi_rdi(
     cube,
@@ -611,7 +559,6 @@
     **rot_options
 ):
     """PCA exploiting angular variability (ADI fashion)."""
->>>>>>> 3282af86
     array = cube
     if array.ndim != 3:
         raise TypeError('Input array is not a cube or 3d array')
@@ -666,10 +613,6 @@
                                      radius_int, asize, delta_rot[ann],
                                      n_segments_ann, verbose, True)
         pa_thr, inner_radius, ann_center = res_ann_par
-<<<<<<< HEAD
-        indices = get_annulus_segments(array[0], inner_radius, asize,
-                                       n_segments_ann, theta_init)
-=======
         indices = get_annulus_segments(
             array[0], inner_radius, asize, n_segments_ann, theta_init
         )
@@ -680,7 +623,6 @@
                                                out=True
             )
         
->>>>>>> 3282af86
         # Library matrix is created for each segment and scaled if needed
         for j in range(n_segments_ann):
             yy = indices[j][0]
@@ -697,17 +639,6 @@
             else:
                 matrix_sig_segm = None
 
-<<<<<<< HEAD
-            res = pool_map(nproc, do_pca_patch, matrix_segm, iterable(range(n)),
-                           angle_list, fwhm, pa_thr, ann_center, svd_mode,
-                           ncompann, min_frames_lib, max_frames_lib, tol,
-                           matrix_segm_ref, matrix_sig_segm)
-
-            res = np.array(res, dtype=object)
-            residuals = np.array(res[:, 0])
-            ncomps = res[:, 1]
-            nfrslib = res[:, 2]
-=======
             if not left_eigv:
                 res = pool_map(
                     nproc,
@@ -746,7 +677,6 @@
                 residuals = matrix_segm - reconstructed
                 nfrslib = matrix_out_segm.shape[0]
                 
->>>>>>> 3282af86
             for fr in range(n):
                 cube_out[fr][yy, xx] = residuals[fr]
 
